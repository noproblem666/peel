/**
 * Copyright (C) 2014 TU Berlin (peel@dima.tu-berlin.de)
 *
 * Licensed under the Apache License, Version 2.0 (the "License");
 * you may not use this file except in compliance with the License.
 * You may obtain a copy of the License at
 *
 *         http://www.apache.org/licenses/LICENSE-2.0
 *
 * Unless required by applicable law or agreed to in writing, software
 * distributed under the License is distributed on an "AS IS" BASIS,
 * WITHOUT WARRANTIES OR CONDITIONS OF ANY KIND, either express or implied.
 * See the License for the specific language governing permissions and
 * limitations under the License.
 */
package org.peelframework.hadoop.beans.system

import java.util.regex.Pattern

import com.samskivert.mustache.Mustache
import org.peelframework.core.beans.system.Lifespan.Lifespan
import org.peelframework.core.beans.system.{LogCollection, SetUpTimeoutException, System}
import org.peelframework.core.config.{Model, SystemConfig}
import org.peelframework.core.util.shell

import scala.collection.JavaConverters._
import scala.util.matching.Regex

/** Wrapper class for Yarn.
  *
  * Implements Yarn as a Peel `System` and provides setup and teardown methods.
  *
  * @param version Version of the system (e.g. "7.1")
  * @param configKey The system configuration resides under `system.\${configKey}`
  * @param lifespan `Lifespan` of the system
  * @param dependencies Set of dependencies that this system needs
  * @param mc The moustache compiler to compile the templates that are used to generate property files for the system
  */
class Yarn(
  version      : String,
  configKey    : String,
  lifespan     : Lifespan,
  dependencies : Set[System] = Set(),
  mc           : Mustache.Compiler) extends System("yarn", version, configKey, lifespan, dependencies, mc)
                                       with LogCollection {

  // ---------------------------------------------------
  // LogCollection.
  // ---------------------------------------------------

  /** The patterns of the log files to watch. */
  override protected def logFilePatterns(): Seq[Regex] = {
    // TODO: rework based on http://hortonworks.com/blog/simplifying-user-logs-management-and-access-in-yarn/
    val user = Pattern.quote(config.getString(s"system.$configKey.user"))
    config.getStringList(s"system.$configKey.config.slaves").asScala.map(Pattern.quote).map(slave =>
      s"yarn-$user-resourcemanager-$slave\\.log".r)
  }

  // ---------------------------------------------------
  // System.
  // ---------------------------------------------------

  override def configuration() = SystemConfig(config, {
    val conf = config.getString(s"system.$configKey.path.config")
    List(
      SystemConfig.Entry[Model.Hosts](s"system.$configKey.config.slaves", s"$conf/slaves", templatePath("conf/hosts"), mc),
      SystemConfig.Entry[Model.Env](s"system.$configKey.config.env", s"$conf/hadoop-env.sh", templatePath("conf/hadoop-env.sh"), mc),
      SystemConfig.Entry[Model.Site](s"system.$configKey.config.core", s"$conf/core-site.xml", templatePath("conf/site.xml"), mc),
      SystemConfig.Entry[Model.Site](s"system.$configKey.config.yarn", s"$conf/yarn-site.xml", templatePath("conf/site.xml"), mc),
      SystemConfig.Entry[Model.Site](s"system.$configKey.config.mapred", s"$conf/mapred-site.xml", templatePath("conf/site.xml"), mc)
    )
  })

  override def start(): Unit = {
    val user = config.getString(s"system.$configKey.user")
    val logDir = config.getString(s"system.$configKey.path.log")

    var failedStartUpAttempts = 0
    while(!isUp) {
      try {
        val total = config.getStringList(s"system.$configKey.config.slaves").size()
        // yarn does not reset the resourcemanagers log at startup
        val init = Integer.parseInt((shell !! s"""cat $logDir/yarn-$user-resourcemanager-*.log | grep 'registered with capability:' | wc -l""").trim())

        shell ! s"${config.getString(s"system.$configKey.path.home")}/sbin/start-yarn.sh"
        logger.info(s"Waiting for nodes to connect")

        var curr = init
        var cntr = config.getInt(s"system.$configKey.startup.polling.counter")
        while (curr - init < total) {
          logger.info(s"Connected ${curr - init} from $total nodes")
          // wait a bit
          Thread.sleep(config.getInt(s"system.$configKey.startup.polling.interval"))
          // get new values
          curr = Integer.parseInt((shell !! s"""cat $logDir/yarn-$user-resourcemanager-*.log | grep 'registered with capability:' | wc -l""").trim())
          // timeout if counter goes below zero
          cntr = cntr - 1
          if (cntr < 0) throw new SetUpTimeoutException(s"Cannot start system '$toString'; node connection timeout at system ")
        }
        logger.info(s"Connected ${curr - init} from $total nodes")
        isUp = true
      } catch {
        case e: SetUpTimeoutException =>
          failedStartUpAttempts = failedStartUpAttempts + 1
          if (failedStartUpAttempts < config.getInt(s"system.$configKey.startup.max.attempts")) {
            stop()
            logger.info(s"Could not bring system '$toString' up in time, trying again...")
          } else {
            throw e
          }
      }
    }
  }

  override def stop(): Unit = {
    shell ! s"${config.getString(s"system.$configKey.path.home")}/sbin/stop-yarn.sh"
<<<<<<< HEAD

=======
>>>>>>> c68852a1
    isUp = false
  }

  def isRunning = {
    (shell ! s""" ps -p `cat ${config.getString(s"system.$configKey.config.env.YARN_PID_DIR")}/yarn-*-resourcemanager.pid` """) == 0 ||
    (shell ! s""" ps -p `cat ${config.getString(s"system.$configKey.config.env.YARN_PID_DIR")}/yarn-*-nodemanager.pid` """) == 0
  }
}<|MERGE_RESOLUTION|>--- conflicted
+++ resolved
@@ -114,10 +114,6 @@
 
   override def stop(): Unit = {
     shell ! s"${config.getString(s"system.$configKey.path.home")}/sbin/stop-yarn.sh"
-<<<<<<< HEAD
-
-=======
->>>>>>> c68852a1
     isUp = false
   }
 
